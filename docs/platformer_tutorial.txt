
[← Back, documentation.html]
# arial, normal, size 1, width 1250
# center, bold, size 4
Platformer Tutorial
# left, size 1, normal



Start by importing ursina and creating a window.

# code
from ursina import *
app = Ursina()
# text

## Using the built in platformer controller
A simple way to get stared is to use the built in platformer controller.
It's pretty basic, so you might want to write your own at a later point.
It is however a good starting point, so let's import it like this:

# code
from ursina.prefabs.platformer_controller_2d import PlatformerController2d
player = PlatformerController2d(y=1, z=.01, scale_y=1, max_jumps=2)
# text

You can change settings like jump_height, walk_speed, and gravity.
If you want to larn more about how it works you can read its code here:
https://github.com/pokepetter/ursina/blob/master/ursina/prefabs/platformer_controller_2d.py
If we try to play the game right now, you'll fall for all infinity, so let's add a ground:

# code
ground = Entity(model='quad', scale_x=10, collider='box', color=color.black)
# text

## Making a "level editor"
Now, it works, but it's a pretty boring game, so let's make a more interesting level.
There are many ways to go about making a level, but for this we'll make an image
where we can simply draw the level and then generate a level based on that.
# image platformer_tutorial_level.png
To generate the level we'll loop through all the pixels in the image above and do
something based on the color of the pixel. Make sure to save this image to same
folder or below as your script.
If it's white, it's air, so we'll skip it.

# code
level_parent = Entity()
def make_level(texture):
    # destroy every child of the level parent.
    # This doesn't do anything the first time the level is generated, but if we want to update it several times
    # this will ensure it doesn't just create a bunch of overlapping entities.
    [destroy(c) for c in level_parent.children]

    for y in range(texture.height):
        collider = None
        for x in range(texture.width):
            col = texture.get_pixel(x,y)

            # If it's black, it's solid, so we'll place a tile there.
            if col == color.black:
                Entity(parent=level_parent, position=(x,y), model='cube', origin=(-.5,-.5), color=color.gray, texture='white_cube', visible=True)
                if not collider:
                    collider = Entity(parent=level_parent, position=(x,y), model='quad', origin=(-.5,-.5), collider='box', visible=False)
                else:
                    # instead of creating a new collider per tile, stretch the previous collider right.
                    collider.scale_x += 1
            else:
                collider = None

            # If it's green, we'll place the player there. Store this in player.start_position so we can reset the plater position later.
            if col == color.green:
                player.start_position = (x, y)
                player.position = player.start_position

make_level(load_texture('platformer_tutorial_level'))   # generate the level
# text

## Positioning the camera
Set the camera to orthographic so there's no perspective.
Move the camera to the middle of the level and set the fov so the level fits nicely.
Setting the fov on an orthographic camera means setting how many units vertically the camera can see.

# code
camera.orthographic = True
camera.position = (30/2,8)
camera.fov = 16
# text

## Adding player graphics and animations
Loads an image sequence as a frame animation.
So if you have some frames named image_000.png, image_001.png, image_002.png and so on,
you can load it like this: Animation('image')
You can also load a .gif by including the file type: Animation('image.gif')
player.walk_animation = Animation('player_walk')

# code

# text

<<<<<<< HEAD
The platformer controller has an Animator and will toggle the state based on
=======
the platformer controller has an Animator and will toggle the state based on
>>>>>>> 11c66da1
whether it's standing still, is walking or is jumping.
All the Animator does is to make sure only one Animation is enabled at the same time.
Otherwise they would overlap.
self.animator = Animator({'idle' : None, 'walk' : None, 'jump' : None})

# code
player.traverse_target = level_parent
enemy = Entity(model='cube', collider='box', color=color.red, position=(16,5,-.1))
def update():
    if player.intersects(enemy).hit:
        print('die')
        player.position = player.start_position
# text

## Start the game

# code
app.run()
# text

## Result
# code
from ursina import *
app = Ursina()

from ursina.prefabs.platformer_controller_2d import PlatformerController2d
player = PlatformerController2d(y=1, z=.01, scale_y=1, max_jumps=2)

ground = Entity(model='quad', scale_x=10, collider='box', color=color.black)

level_parent = Entity()
def make_level(texture):
    # destroy every child of the level parent.
    # This doesn't do anything the first time the level is generated, but if we want to update it several times
    # this will ensure it doesn't just create a bunch of overlapping entities.
    [destroy(c) for c in level_parent.children]

    for y in range(texture.height):
        collider = None
        for x in range(texture.width):
            col = texture.get_pixel(x,y)

            # If it's black, it's solid, so we'll place a tile there.
            if col == color.black:
                Entity(parent=level_parent, position=(x,y), model='cube', origin=(-.5,-.5), color=color.gray, texture='white_cube', visible=True)
                if not collider:
                    collider = Entity(parent=level_parent, position=(x,y), model='quad', origin=(-.5,-.5), collider='box', visible=False)
                else:
                    # instead of creating a new collider per tile, stretch the previous collider right.
                    collider.scale_x += 1
            else:
                collider = None

            # If it's green, we'll place the player there. Store this in player.start_position so we can reset the plater position later.
            if col == color.green:
                player.start_position = (x, y)
                player.position = player.start_position

make_level(load_texture('platformer_tutorial_level'))   # generate the level

camera.orthographic = True
camera.position = (30/2,8)
camera.fov = 16



player.traverse_target = level_parent
enemy = Entity(model='cube', collider='box', color=color.red, position=(16,5,-.1))
def update():
    if player.intersects(enemy).hit:
        print('die')
        player.position = player.start_position


app.run()


# text<|MERGE_RESOLUTION|>--- conflicted
+++ resolved
@@ -97,11 +97,7 @@
 
 # text
 
-<<<<<<< HEAD
-The platformer controller has an Animator and will toggle the state based on
-=======
 the platformer controller has an Animator and will toggle the state based on
->>>>>>> 11c66da1
 whether it's standing still, is walking or is jumping.
 All the Animator does is to make sure only one Animation is enabled at the same time.
 Otherwise they would overlap.
